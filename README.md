--- conflicted
+++ resolved
@@ -1,14 +1,7 @@
 # Autonomous Empirical Research
 Autonomous Empirical Research is an open source AI-based system for automating each aspect empirical research in the behavioral sciences, from the construction of a scientific hypothesis to conducting novel experiments.
 
-<<<<<<< HEAD
-# Contributors (Alphabetic Order)
-Ben Andrew, Hannah Even, Ioana Marinescu, Sebastian Musslick, Sida Li
-
 # Getting started
-=======
-# Getting started (development)
->>>>>>> dbc05365
 
 You should be familiar with the command line for your operating system. The topics required are covered in:
 - **macOS**: Joe Kissell. [*Take Control of the Mac Command Line with Terminal, 3rd Edition*]((https://bruknow.library.brown.edu/permalink/01BU_INST/528fgv/cdi_safari_books_v2_9781947282513)). Take Control Books, 2022. Chapters *Read Me First* through *Bring the Command Line Into The Real World*.
@@ -321,11 +314,4 @@
    mypy.....................Passed
    ```
 
-It's easiest to solve these kinds of problems if you make small commits, often.  
-
-
-
-
-
-
-
+It's easiest to solve these kinds of problems if you make small commits, often.  