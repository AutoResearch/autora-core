# yaml-language-server: $schema=https://squidfunk.github.io/mkdocs-material/schema.json
INHERIT: mkdocs/base.yml  # use the shared AutoRA configuration by default

site_name: AutoRA Workflow

nav:
- Introduction: 'index.md'
- Interactive:
<<<<<<< HEAD
    - 'interactive/Basic Usage.ipynb'
    - 'interactive/Passing Static Parameters.ipynb'
    - "interactive/Accessing State Dependent Properties.ipynb"
    - "interactive/Using Alternative Planners And Executors.ipynb"
    - "interactive/Saving And Loading Dill.ipynb"
=======
    - 'interactive/basic-usage.ipynb'
    - 'interactive/passing-static-parameters.ipynb'
    - "interactive/accessing-state-dependent-properties.ipynb"
    - "interactive/using-alternative-planners-and-executors.ipynb"
    - "Saving and loading with dill": "interactive/saving-and-loading-dill.ipynb"
>>>>>>> c02495b7
- Command line:
    - "Basic Usage": "cli/basic-usage/Read Me.ipynb"
    - "Using Cylc": "cli/with-cylc/README.md"
<|MERGE_RESOLUTION|>--- conflicted
+++ resolved
@@ -6,19 +6,11 @@
 nav:
 - Introduction: 'index.md'
 - Interactive:
-<<<<<<< HEAD
     - 'interactive/Basic Usage.ipynb'
     - 'interactive/Passing Static Parameters.ipynb'
     - "interactive/Accessing State Dependent Properties.ipynb"
     - "interactive/Using Alternative Planners And Executors.ipynb"
-    - "interactive/Saving And Loading Dill.ipynb"
-=======
-    - 'interactive/basic-usage.ipynb'
-    - 'interactive/passing-static-parameters.ipynb'
-    - "interactive/accessing-state-dependent-properties.ipynb"
-    - "interactive/using-alternative-planners-and-executors.ipynb"
-    - "Saving and loading with dill": "interactive/saving-and-loading-dill.ipynb"
->>>>>>> c02495b7
+    - "interactive/Saving And Loading With Dill.ipynb"
 - Command line:
     - "Basic Usage": "cli/basic-usage/Read Me.ipynb"
     - "Using Cylc": "cli/with-cylc/README.md"
