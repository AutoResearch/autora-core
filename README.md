# Autonomous Empirical Research
Autonomous Empirical Research is an open source AI-based system for automating each aspect empirical research in the behavioral sciences, from the construction of a scientific hypothesis to conducting novel experiments.

# Getting started

You should be familiar with the command line for your operating system. The topics required are covered in:
- **macOS**: Joe Kissell. [*Take Control of the Mac Command Line with Terminal, 3rd Edition*]((https://bruknow.library.brown.edu/permalink/01BU_INST/528fgv/cdi_safari_books_v2_9781947282513)). Take Control Books, 2022. Chapters *Read Me First* through *Bring the Command Line Into The Real World*.
- **Linux**: William E. Shotts. [*The Linux Command Line: a Complete Introduction. 2nd edition.*](https://bruknow.library.brown.edu/permalink/01BU_INST/9mvq88/alma991043239704906966). No Starch Press, 2019. Parts *I: Learning the Shell* and *II: Configuration and the Environment*.

To use the AER package you need:
- `python` and packages as specified in the `pyproject.toml` file,
- `graphviz` for some visualizations.

To develop the AER package, you also need:
- `git`, the source control tool,
- `pre-commit` which is used for handling git pre-commit hooks.

We recommend setting up your development environment using:
- `pyenv` which is used for installing different versions of `python`,
- `poetry`, which handles resolving dependencies between `python` modules and ensures that you are using the same package versions as other members of the development team.

You should also consider using an IDE. We recommend: 
- PyCharm (academic licenses for PyCharm professional edition are available for free). This is a `python`-specific integrated development environment which comes with extremely powerful tools for changing the structure of `python` code, running tests, etc. 
- Visual Studio Code (free). This is a powerful general text editor with plugins to support `python` development. 

The following sections describe how to install and configure the recommended setup for developing AER.

*Note: For end-users, it may be more appropriate to use an environment manager like `Anaconda` or `Miniconda` instead of `poetry`, but this is not currently supported.*


## Development Setup on macOS

### Prerequisites

For macOS, we strongly recommend using `homebrew` to manage packages.

Visit [https://brew.sh](https://brew.sh) and run the installation instructions.

### Clone Repository

We recommend using the GitHub CLI to clone the repository. Install it: 

```shell
brew install gh
```

Clone the repository. Run:
```shell
gh repo clone AutoResearch/AER
```

... and following the prompts to authenticate to GitHub. It should clone the repository to a new directory. This is referred to as the `<project directory>` in the rest of this readme.

### Install Dependencies

Open the repository directory in the terminal.

Install the dependencies, which are listed in the [`Brewfile`](./Brewfile) by running:

```shell
brew bundle
```

### Install `python`

We recommend using `pyenv` to manage `python` versions. 

#### Initialize pyenv
Run the initialization script as follows:

```shell
pyenv init
``` 
... and follow the instructions to add `pyenv` to the `$PATH`.

#### Restart shell session

After making these changes, restart your shell session by executing:

```shell
exec "$SHELL" 
```

#### Install `python`

Install a `python` version listed in the [`pyproject.toml`](./pyproject.toml) file. The entry looks like:  

```toml
python = '>=3.8.13,<3.11'
```

In this case, you could install version 3.8.13 as follows:

```shell
pyenv install 3.8.13
```

### Install Pre-Commit Hooks

If you wish to commit to the repository, you should install the pre-commit hooks with the following command: 
```shell
pre-commit install
```

For more information on pre-commit hooks, see [Pre-Commit-Hooks](#pre-commit-hooks)

### Configure your development environment

There are two suggested options for initializing an environment:
- _(Recommended)_ Using PyCharm,
- _(Advanced)_ Using `poetry` from the command line.

#### PyCharm configuration

Set up the Virtual environment – an isolated version of `python` and all the packages required to run AER and develop it further – as follows:
- Open the `<project directory>` in PyCharm.
- Navigate to PyCharm > Preferences > Project: AER > Python Interpreter
- Next to the drop-down list of available interpreters, click the "gear" symbol and choose "Add" to initialize a new interpreter. 
- Select "Poetry environment" in the list on the left. Specify the following:  
  - Python executable: select the path to the installed `python` version you wish to use, e.g. 
    `~/.pyenv/versions/3.8.13/bin/python3`
  - Select "install packages from pyproject.toml"
  - Poetry executable: select the path to the poetry installation you have, e.g. 
    `/opt/homebrew/bin/poetry`
  - Click "OK" and wait while the environment builds.
  - Run the "Python tests in tests/" Run/Debug configuration in the PyCharm interface, and check that there are no errors.

Additional setup steps for PyCharm:

- You can (and should) completely hide the IDE-specific directory for Visual Studio Code in PyCharm by adding `.vscode` to the list of ignored folder names in Preferences > Editor > File Types > Ignored Files and Folders. This only needs to be done once.
    
#### Command Line `poetry` Setup

If you need more control over the `poetry` environment, then you can set up a new environment from the command line.

*Note: Setting up a `poetry` environment on the command line is the only option for VSCode users.*

From the `<project directory>`, run the following commands.

Activate the target version of `python` using `pyenv`:
```shell
pyenv shell 3.8.13
```

Set up a new poetry environment with that `python` version:
```shell
poetry env use $(pyenv which python) 
```

Update the installation utilities within the new environment:
```shell
poetry run python -m pip install --upgrade pip setuptools wheel
```

Use the `pyproject.toml` file to resolve and then install all the dependencies
```shell
poetry install
```

Once this step has been completed, skip to the section [Activating and using the environment](#activating-and-using-the-environment) to test it.

#### Visual Studio Code Configuration

After installing Visual Studio Code and the other prerequisites, carry out the following steps:

- Open the `<project directory>` in Visual Studio Code
- Install the Visual Studio Code plugin recommendations suggested with the project. These include:
  - `python`
  - `python-environment-manager`
- Run the [Command Line poetry Setup](#command-line-poetry-setup) specified above. This can be done in the built-in terminal if desired (Menu: Terminal > New Terminal).
- Select the `python` option in the vertical bar on the far left of the window (which appear after installing the plugins). Under the title "PYTHON: ENVIRONMENTS" should be a list of `python` environments. If these do not appear:
  - Refresh the window pane
  - Ensure the python-environment-manager is installed correctly.
  - Ensure the python-environment-manager is activated.

- Locate the correct `poetry` environment. Click the "thumbs up" symbol next to the poetry environment name to "set as active workspace interpreter".

- Check that the `poetry` environment is correctly set-up. 
  - Open a new terminal within Visual Studio Code (Menu: Terminal > New Terminal). 
  - It should execute something like `source /Users/me/Library/Caches/pypoetry/virtualenvs/aer-2PgcgopX-py3.8/bin/activate` before offering you a prompt.
  - If you execute `which python` it should return the path to your python executable in the `.../aer-2PgcgopX-py3.8/bin` directory.
  - Ensure that there are no errors when you run: 
    ```shell
    python -m unittest
    ```
    in the built-in terminal. 

### Activating and using the environment

#### Using `poetry` interactively

To run interactive commands, you can activate the poetry virtual environment. From the `<project directory>` directory, run:

```shell
poetry shell
```

This spawns a new shell where you have access to the poetry `python` and all the packages installed using `poetry install`. You should see the prompt change:

```
% poetry shell
Spawning shell within /Users/me/Library/Caches/pypoetry/virtualenvs/aer-2PgcgopX-py3.8
Restored session: Fri Jun 24 12:34:56 EDT 2022
(aer-2PgcgopX-py3.8) % 
```

If you execute `python` and then `import numpy`, you should be able to see that `numpy` has been imported from the `aer-2PgcgopX-py3.8` environment:

```
(aer-2PgcgopX-py3.8) % python
Python 3.8.13 (default, Jun 16 2022, 12:34:56) 
[Clang 13.1.6 (clang-1316.0.21.2.5)] on darwin
Type "help", "copyright", "credits" or "license" for more information.
>>> import numpy
>>> numpy
<module 'numpy' from '/Users/me/Library/Caches/pypoetry/virtualenvs/aer-2PgcgopX-py3.8/lib/python3.8/site-packages/numpy/__init__.py'>
```

To deactivate the `poetry` environment, `exit` the session. This should return you to your original prompt, as follows:
```
(aer-2PgcgopX-py3.8) % exit

Saving session...
...saving history...truncating history files...
...completed.
% 
```

To run a script, e.g. the `run_weber_study.py` script in the [`example/weber`](./example/weber) directory, execute: 

```shell
poetry run python example/weber/run_weber_study.py
```

#### Using `poetry` non-interactively

You can run python programs using poetry without activating the poetry environment, by using `poetry run {command}`. For example, to run the tests, execute:

```shell
poetry run python -m unittest
```

It should return something like:

```
% poetry run python -m unittest
.
--------------------------------
Ran 1 test in 0.000s

OK
```

## Development Setup on Windows

Windows is not yet officially supported. You may be able to follow the same approach as for macOS to set up your development environment, with some modifications, e.g.:
- Using `chocolatey` in place of `homebrew`,
- Using the GitHub Desktop application in place of the GitHub CLI.

If you successfully set up AER on Windows, please update this readme.

## Development Practices

### Running the tests

You should run the tests before you commit code to the repository, to ensure that you've not broken anything. 

The unit tests can be run as follows (starting in the root directory of the repository):

```shell
poetry run python -m unittest
```

You can also use the run configuration "Python tests for aer" in PyCharm.

### Pre-Commit Hooks

We use [`pre-commit`](https://pre-commit.com) to manage pre-commit hooks. 

Pre-commit hooks are programs which run before each git commit, and can read and potentially modify the files which are to be committed. 

We use pre-commit hooks to:
- enforce coding guidelines, including the `python` style-guide [PEP8](https://peps.python.org/pep-0008/) (`black` and `flake8`), 
- to check the order of `import` statements (`isort`),
- to check the types of `python` objects (`mypy`).

The hooks and their settings are specified in [`.pre-commit-config.yaml`](./.pre-commit-config.yaml).

See the section [Install Pre-commit Hooks](#install-pre-commit-hooks) for installation instructions.

#### Handling Pre-Commit Hook Errors

If your `git commit` fails because of the pre-commit hook, then you should:

1. Run the pre-commit hooks on the files which you have staged, by running the following command in your terminal: 
    ```zsh
    $ pre-commit run
    ```

2. Inspect the output. It might look like this:
   ```
   $ pre-commit run
   black....................Passed
   isort....................Passed
   flake8...................Passed
   mypy.....................Failed
   - hook id: mypy
   - exit code: 1
   
   example.py:33: error: Need type annotation for "data" (hint: "data: Dict[<type>, <type>] = ...")
   Found 1 errors in 1 files (checked 10 source files)
   ```
3. Fix any errors which are reported.
   **Important: Once you've changed the code, re-stage the files it to Git. 
   This might mean unstaging changes and then adding them again.**
4. If you have trouble:
   - Do a web-search to see if someone else had a similar error in the past.
   - Check that the tests you've written work correctly.
   - Check that there aren't any other obvious errors with the code.
   - If you've done all of that, and you still can't fix the problem, get help from someone else on the team.
5. Repeat 1-4 until all hooks return "passed", e.g.
   ```
   $ pre-commit run
   black....................Passed
   isort....................Passed
   flake8...................Passed
   mypy.....................Passed
   ```

<<<<<<< HEAD
It's easiest to solve these kinds of problems if you make small commits, often.  
=======
It's easiest to solve these kinds of problems if you make small commits, often.  

# Documentation

Documentation is automatically generated using [Material for MkDocs](https://squidfunk.github.io/mkdocs-material/) based on docstrings in files in the `aer/` directory. 

## Commands

Build and serve the documentation using the following commands:

* `poetry run mkdocs serve` - Start the live-reloading docs server.
* `poetry run mkdocs build` - Build the documentation site.
* `poetry run mkdocs gh-deploy` - Build the documentation and serve at https://AutoResearch.github.io/AER/
* `poetry run mkdocs -h` - Print help message and exit.

## Documentation layout
```
mkdocs.yml    # The configuration file for the documentation.
docs/         # Directory for static pages to be included in the documentation.
    index.md  # The documentation homepage.
    ...       # Other markdown pages, images and other files.
aer/          # The directory containing the source code.
```
>>>>>>> 4ee9f38b
<|MERGE_RESOLUTION|>--- conflicted
+++ resolved
@@ -260,18 +260,6 @@
 If you successfully set up AER on Windows, please update this readme.
 
 ## Development Practices
-
-### Running the tests
-
-You should run the tests before you commit code to the repository, to ensure that you've not broken anything. 
-
-The unit tests can be run as follows (starting in the root directory of the repository):
-
-```shell
-poetry run python -m unittest
-```
-
-You can also use the run configuration "Python tests for aer" in PyCharm.
 
 ### Pre-Commit Hooks
 
@@ -327,9 +315,6 @@
    mypy.....................Passed
    ```
 
-<<<<<<< HEAD
-It's easiest to solve these kinds of problems if you make small commits, often.  
-=======
 It's easiest to solve these kinds of problems if you make small commits, often.  
 
 # Documentation
@@ -352,5 +337,4 @@
     index.md  # The documentation homepage.
     ...       # Other markdown pages, images and other files.
 aer/          # The directory containing the source code.
-```
->>>>>>> 4ee9f38b
+```