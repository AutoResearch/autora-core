<<<<<<< HEAD
# AER-specific files
studies/**/modeling

# IDE-directories
.idea/
.vscode/
=======
# PyCharm ignores are handled by the .idea/.gitignore file
# VSCode ignores are handled by the .vscode/.gitignore file

# Python Environment
.python-version
.venv

# Dependencies
Brewfile.lock.json

# General ignores for macOS
.DS_Store
>>>>>>> 68d1e4c6

# Python ignores, from https://github.com/github/gitignore/blob/main/Python.gitignore
# Byte-compiled / optimized / DLL files
__pycache__/
*.py[cod]
*$py.class

# Distribution / packaging
.Python
build/
develop-eggs/
dist/
downloads/
eggs/
.eggs/
lib/
lib64/
parts/
sdist/
var/
wheels/
share/python-wheels/
*.egg-info/
.installed.cfg
*.egg
MANIFEST

# Installer logs
pip-log.txt
pip-delete-this-directory.txt

# Unit test / coverage reports
htmlcov/
.tox/
.nox/
.coverage
.coverage.*
.cache
nosetests.xml
coverage.xml
*.cover
*.py,cover
.hypothesis/
.pytest_cache/
cover/

# mypy
.mypy_cache/
.dmypy.json
dmypy.json<|MERGE_RESOLUTION|>--- conflicted
+++ resolved
@@ -1,11 +1,6 @@
-<<<<<<< HEAD
 # AER-specific files
 studies/**/modeling
 
-# IDE-directories
-.idea/
-.vscode/
-=======
 # PyCharm ignores are handled by the .idea/.gitignore file
 # VSCode ignores are handled by the .vscode/.gitignore file
 
@@ -18,7 +13,6 @@
 
 # General ignores for macOS
 .DS_Store
->>>>>>> 68d1e4c6
 
 # Python ignores, from https://github.com/github/gitignore/blob/main/Python.gitignore
 # Byte-compiled / optimized / DLL files
