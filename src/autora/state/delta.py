"""Classes to represent cycle state $S$ as $S_n = S_{0} + \\sum_{i=1}^n \\Delta S_{i}"""
from __future__ import annotations

import dataclasses
import inspect
import logging
from collections import UserDict
from dataclasses import dataclass, fields, replace
from functools import singledispatch, wraps
from typing import Generic, List, TypeVar

import numpy as np
import pandas as pd

_logger = logging.getLogger(__name__)
S = TypeVar("S")
T = TypeVar("T")


@dataclass(frozen=True)
class State:
    """
    Base object for dataclasses which use the Delta mechanism.

    Examples:
        >>> from dataclasses import dataclass, field
        >>> from typing import List, Optional

        We define a dataclass where each field (which is going to be delta-ed) has additional
        metadata "delta" which describes its delta behaviour.
        >>> @dataclass(frozen=True)
        ... class ListState(State):
        ...    l: List = field(default_factory=list, metadata={"delta": "extend"})
        ...    m: List = field(default_factory=list, metadata={"delta": "replace"})

        Now we instantiate the dataclass...
        >>> l = ListState(l=list("abc"), m=list("xyz"))
        >>> l
        ListState(l=['a', 'b', 'c'], m=['x', 'y', 'z'])

        ... and can add deltas to it. `l` will be extended:
        >>> l + Delta(l=list("def"))
        ListState(l=['a', 'b', 'c', 'd', 'e', 'f'], m=['x', 'y', 'z'])

        ... wheras `m` will be replaced:
        >>> l + Delta(m=list("uvw"))
        ListState(l=['a', 'b', 'c'], m=['u', 'v', 'w'])

        ... they can be chained:
        >>> l + Delta(l=list("def")) + Delta(m=list("uvw"))
        ListState(l=['a', 'b', 'c', 'd', 'e', 'f'], m=['u', 'v', 'w'])

        ... and we update multiple fields with one Delta:
        >>> l + Delta(l=list("ghi"), m=list("rst"))
        ListState(l=['a', 'b', 'c', 'g', 'h', 'i'], m=['r', 's', 't'])

        A non-existent field will be ignored:
        >>> l + Delta(o="not a field")
        ListState(l=['a', 'b', 'c'], m=['x', 'y', 'z'])

        We can also use the `.update` method to do the same thing:
        >>> l.update(l=list("ghi"), m=list("rst"))
        ListState(l=['a', 'b', 'c', 'g', 'h', 'i'], m=['r', 's', 't'])

        We can also define fields which `append` the last result:
        >>> @dataclass(frozen=True)
        ... class AppendState(State):
        ...    n: List = field(default_factory=list, metadata={"delta": "append"})

        >>> m = AppendState(n=list("ɑβɣ"))
        >>> m
        AppendState(n=['ɑ', 'β', 'ɣ'])

        `n` will be appended:
        >>> m + Delta(n="∂")
        AppendState(n=['ɑ', 'β', 'ɣ', '∂'])

        The metadata key "converter" is used to coerce types (inspired by
        [PEP 712](https://peps.python.org/pep-0712/)):
        >>> @dataclass(frozen=True)
        ... class CoerceStateList(State):
        ...    o: Optional[List] = field(default=None, metadata={"delta": "replace"})
        ...    p: List = field(default_factory=list, metadata={"delta": "replace",
        ...                                                    "converter": list})

        >>> r = CoerceStateList()

        If there is no `metadata["converter"]` set for a field, no coercion occurs
        >>> r + Delta(o="not a list")
        CoerceStateList(o='not a list', p=[])

        If there is a `metadata["converter"]` set for a field, the data are coerced:
        >>> r + Delta(p="not a list")
        CoerceStateList(o=None, p=['n', 'o', 't', ' ', 'a', ' ', 'l', 'i', 's', 't'])

        If the input data are of the correct type, they are returned unaltered:
        >>> r + Delta(p=["a", "list"])
        CoerceStateList(o=None, p=['a', 'list'])

        With a converter, inputs are converted to the type output by the converter:
        >>> import pandas as pd
        >>> @dataclass(frozen=True)
        ... class CoerceStateDataFrame(State):
        ...    q: pd.DataFrame = field(default_factory=pd.DataFrame,
        ...                            metadata={"delta": "replace",
        ...                                      "converter": pd.DataFrame})

        If the type is already correct, the object is passed to the converter,
        but should be returned unchanged:
        >>> s = CoerceStateDataFrame()
        >>> (s + Delta(q=pd.DataFrame([("a",1,"alpha"), ("b",2,"beta")], columns=list("xyz")))).q
           x  y      z
        0  a  1  alpha
        1  b  2   beta

        If the type is not correct, the object is converted if possible. For a dataframe,
        we can convert records:
        >>> (s + Delta(q=[("a",1,"alpha"), ("b",2,"beta")])).q
           0  1      2
        0  a  1  alpha
        1  b  2   beta

        ... or an array:
        >>> (s + Delta(q=np.linspace([1, 2], [10, 15], 3))).q
              0     1
        0   1.0   2.0
        1   5.5   8.5
        2  10.0  15.0

        ... or a dictionary:
        >>> (s + Delta(q={"a": [1,2,3], "b": [4,5,6]})).q
           a  b
        0  1  4
        1  2  5
        2  3  6

        ... or a list:
        >>> (s + Delta(q=[11, 12, 13])).q
            0
        0  11
        1  12
        2  13

        ... but not, for instance, a string:
        >>> (s + Delta(q="not compatible with pd.DataFrame")).q
        Traceback (most recent call last):
        ...
        ValueError: DataFrame constructor not properly called!

        Without a converter:
        >>> @dataclass(frozen=True)
        ... class CoerceStateDataFrameNoConverter(State):
        ...    r: pd.DataFrame = field(default_factory=pd.DataFrame, metadata={"delta": "replace"})

        ... there is no coercion – the object is passed unchanged
        >>> t = CoerceStateDataFrameNoConverter()
        >>> (t + Delta(r=np.linspace([1, 2], [10, 15], 3))).r
        array([[ 1. ,  2. ],
               [ 5.5,  8.5],
               [10. , 15. ]])


        A converter can cast from a DataFrame to a np.ndarray (with a single datatype),
        for instance:
        >>> import numpy as np
        >>> @dataclass(frozen=True)
        ... class CoerceStateArray(State):
        ...    r: Optional[np.ndarray] = field(default=None,
        ...                            metadata={"delta": "replace",
        ...                                      "converter": np.asarray})

        Here we pass a dataframe, but expect a numpy array:
        >>> (CoerceStateArray() + Delta(r=pd.DataFrame([("a",1), ("b",2)], columns=list("xy")))).r
        array([['a', 1],
               ['b', 2]], dtype=object)

        We can define aliases which can transform between different potential field
        names.

        >>> @dataclass(frozen=True)
        ... class FieldAliasState(State):
        ...    things: List[str] = field(
        ...     default_factory=list,
        ...     metadata={"delta": "extend",
        ...               "aliases": {"thing": lambda m: [m]}}
        ...     )

        In the "normal" case, the Delta object is expected to include a list of data in the
        correct format which is used to extend the object:
        >>> FieldAliasState(things=["0"]) + Delta(things=["1", "2"])
        FieldAliasState(things=['0', '1', '2'])

        However, say the standard return from a step in AER is a single `thing`, rather than a
        sequence of them:
        >>> FieldAliasState(things=["0"]) + Delta(thing="1")
        FieldAliasState(things=['0', '1'])


        If a cycle function relies on the existence of the `s.thing` as a property of your state
        `s`, rather than accessing `s.things[-1]`, then you could additionally define a `property`:

        >>> class FieldAliasStateWithProperty(FieldAliasState):  # inherit from FieldAliasState
        ...     @property
        ...     def thing(self):
        ...         return self.things[-1]

        Now you can access both `s.things` and `s.thing` as required by your code. The State only
        shows `things` in the string representation...
        >>> s = FieldAliasStateWithProperty(things=["0"]) + Delta(thing="1")
        >>> s
        FieldAliasStateWithProperty(things=['0', '1'])

        ... and exposes `things` as an attribute:
        >>> s.things
        ['0', '1']

        ... but also exposes `thing`, always returning the last value.
        >>> s.thing
        '1'




    """

    def __add__(self, other: Delta):
        updates = dict()
        for self_field in fields(self):
<<<<<<< HEAD

            self_field_key = self_field.name

            other_value = None
            if self_field_key in other.data:
                other_value = other.data[self_field_key]
            elif (
                self_field_aliases := self_field.metadata.get("aliases", dict())
            ) != dict():
                for alias_key, wrapping_function in self_field_aliases.items():
                    if alias_key in other.data:
                        other_value = wrapping_function(other.data[alias_key])
=======
            self_field_key = self_field.name

            if self_field_key in other.data:
                other_value = other.data[self_field_key]
>>>>>>> 3cbda1f1
            else:
                continue
            assert other_value is not None

            delta_behavior = self_field.metadata["delta"]
            self_value = getattr(self, self_field.name)

            if delta_behavior == "extend":
                extended_value = extend(self_value, other_value)
                updates[self_field_key] = extended_value
            elif delta_behavior == "append":
                appended_value = append(self_value, other_value)
                updates[self_field_key] = appended_value
            elif delta_behavior == "replace":
                if (
                    constructor := self_field.metadata.get("converter", None)
                ) is not None:
                    replaced_value = constructor(other_value)
                else:
                    replaced_value = other_value
                updates[self_field_key] = replaced_value
            else:
                raise NotImplementedError(
                    "delta_behaviour=`%s` not implemented" % (delta_behavior)
                )

        new = replace(self, **updates)
        return new

    def update(self, **kwargs):
        return self + Delta(**kwargs)


class Delta(UserDict, Generic[S]):
    """
    Represents a delta where the base object determines the extension behavior.

    Examples:
        >>> from dataclasses import dataclass

        First we define the dataclass to act as the basis:
        >>> from typing import Optional, List
        >>> @dataclass(frozen=True)
        ... class ListState:
        ...     l: Optional[List] = None
        ...     m: Optional[List] = None
        ...
    """

    pass


Result = Delta
"""`Result` is an alias for `Delta`."""


@singledispatch
def extend(a, b):
    """
    Function to extend supported datatypes.

    """
    raise NotImplementedError("`extend` not implemented for %s, %s" % (a, b))


@extend.register(list)
def extend_list(a, b):
    """
    Examples:
        >>> extend([], [])
        []

        >>> extend([1,2], [3])
        [1, 2, 3]
    """
    return a + b


@extend.register(pd.DataFrame)
def extend_pd_dataframe(a, b):
    """
    Examples:
        >>> extend(pd.DataFrame({"a": []}), pd.DataFrame({"a": []}))
        Empty DataFrame
        Columns: [a]
        Index: []

        >>> extend(pd.DataFrame({"a": [1,2,3]}), pd.DataFrame({"a": [4,5,6]}))
           a
        0  1
        1  2
        2  3
        3  4
        4  5
        5  6
    """
    return pd.concat((a, b), ignore_index=True)


def append(a: List[T], b: T) -> List[T]:
    # TODO: add DOCTESTS
    return a + [b]


@extend.register(np.ndarray)
def extend_np_ndarray(a, b):
    """
    Examples:
        >>> extend(np.array([(1,2,3), (4,5,6)]), np.array([(7,8,9)]))
        array([[1, 2, 3],
               [4, 5, 6],
               [7, 8, 9]])
    """
    return np.row_stack([a, b])


@extend.register(dict)
def extend_dict(a, b):
    """
    Examples:
        >>> extend({"a": "cats"}, {"b": "dogs"})
        {'a': 'cats', 'b': 'dogs'}
    """
    return dict(a, **b)


def wrap_to_use_state(f):
    """Decorator to make target `f` into a function on a `State` and `**kwargs`.

    This wrapper makes it easier to pass arguments to a function from a State.

    It was inspired by the pytest "fixtures" mechanism.

    Args:
        f:

    Returns:

    Examples:
        >>> from autora.state.delta import State, Delta
        >>> from dataclasses import dataclass, field
        >>> import pandas as pd
        >>> from typing import List, Optional

        The `State` it operates on needs to have the metadata described in the state module:
        >>> @dataclass(frozen=True)
        ... class S(State):
        ...     conditions: List[int] = field(metadata={"delta": "replace"})

        We indicate the inputs required by the parameter names.
        The output must be a `Delta` object.
        >>> from autora.state.delta import Delta
        >>> @wrap_to_use_state
        ... def experimentalist(conditions):
        ...     new_conditions = [c + 10 for c in conditions]
        ...     return Delta(conditions=new_conditions)

        >>> experimentalist(S(conditions=[1,2,3,4]))
        S(conditions=[11, 12, 13, 14])

        >>> experimentalist(S(conditions=[101,102,103,104]))
        S(conditions=[111, 112, 113, 114])

        >>> from autora.variable import VariableCollection, Variable
        >>> from sklearn.base import BaseEstimator
        >>> from sklearn.linear_model import LinearRegression

        >>> @wrap_to_use_state
        ... def theorist(experiment_data: pd.DataFrame, variables: VariableCollection, **kwargs):
        ...     ivs = [v.name for v in variables.independent_variables]
        ...     dvs = [v.name for v in variables.dependent_variables]
        ...     X, y = experiment_data[ivs], experiment_data[dvs]
        ...     new_model = LinearRegression(fit_intercept=True).set_params(**kwargs).fit(X, y)
        ...     return Delta(model=new_model)

        >>> @dataclass(frozen=True)
        ... class T(State):
        ...     variables: VariableCollection  # field(metadata={"delta":... }) omitted ∴ immutable
        ...     experiment_data: pd.DataFrame = field(metadata={"delta": "extend"})
        ...     model: Optional[BaseEstimator] = field(metadata={"delta": "replace"}, default=None)

        >>> t = T(
        ...     variables=VariableCollection(independent_variables=[Variable("x")],
        ...                                  dependent_variables=[Variable("y")]),
        ...     experiment_data=pd.DataFrame({"x": [0,1,2,3,4], "y": [2,3,4,5,6]})
        ... )
        >>> t_prime = theorist(t)
        >>> t_prime.model.coef_, t_prime.model.intercept_
        (array([[1.]]), array([2.]))

        Arguments from the state can be overridden by passing them in as keyword arguments (kwargs):
        >>> theorist(t, experiment_data=pd.DataFrame({"x": [0,1,2,3], "y": [12,13,14,15]}))\\
        ...     .model.intercept_
        array([12.])

        ... and other arguments supported by the inner function can also be passed
        (if and only if the inner function allows for and handles `**kwargs` arguments alongside
        the values from the state).
        >>> theorist(t, fit_intercept=False).model.intercept_
        0.0

        Any parameters not provided by the state must be provided by default values or by the
        caller. If the default is specified:
        >>> @wrap_to_use_state
        ... def experimentalist(conditions, offset=25):
        ...     new_conditions = [c + offset for c in conditions]
        ...     return Delta(conditions=new_conditions)

        ... then it need not be passed.
        >>> experimentalist(S(conditions=[1,2,3,4]))
        S(conditions=[26, 27, 28, 29])

        If a default isn't specified:
        >>> @wrap_to_use_state
        ... def experimentalist(conditions, offset):
        ...     new_conditions = [c + offset for c in conditions]
        ...     return Delta(conditions=new_conditions)

        ... then calling the experimentalist without it will throw an error:
        >>> experimentalist(S(conditions=[1,2,3,4]))
        Traceback (most recent call last):
        ...
        TypeError: experimentalist() missing 1 required positional argument: 'offset'

        ... which can be fixed by passing the argument as a keyword to the wrapped function.
        >>> experimentalist(S(conditions=[1,2,3,4]), offset=2)
        S(conditions=[3, 4, 5, 6])

    """
    # Get the set of parameter names from function f's signature
    parameters_ = set(inspect.signature(f).parameters.keys())

    @wraps(f)
    def _f(state_: S, /, **kwargs) -> S:
        # Get the parameters needed which are available from the state_.
        # All others must be provided as kwargs or default values on f.
        assert dataclasses.is_dataclass(state_)
        from_state = parameters_.intersection(
            {i.name for i in dataclasses.fields(state_)}
        )
        arguments_from_state = {k: getattr(state_, k) for k in from_state}
        arguments = dict(arguments_from_state, **kwargs)
        delta = f(**arguments)
        new_state = state_ + delta
        return new_state

    return _f<|MERGE_RESOLUTION|>--- conflicted
+++ resolved
@@ -226,11 +226,8 @@
     def __add__(self, other: Delta):
         updates = dict()
         for self_field in fields(self):
-<<<<<<< HEAD
-
             self_field_key = self_field.name
 
-            other_value = None
             if self_field_key in other.data:
                 other_value = other.data[self_field_key]
             elif (
@@ -239,12 +236,6 @@
                 for alias_key, wrapping_function in self_field_aliases.items():
                     if alias_key in other.data:
                         other_value = wrapping_function(other.data[alias_key])
-=======
-            self_field_key = self_field.name
-
-            if self_field_key in other.data:
-                other_value = other.data[self_field_key]
->>>>>>> 3cbda1f1
             else:
                 continue
             assert other_value is not None
