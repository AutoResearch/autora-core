--- conflicted
+++ resolved
@@ -22,11 +22,7 @@
     rev: "v1.5.1"
     hooks:
       - id: mypy
-<<<<<<< HEAD
-        additional_dependencies: [types-requests,scipy,pytest,types-PyYAML]
-=======
         additional_dependencies: [types-requests,scipy,pytest,hypothesis,types-pyyaml]
->>>>>>> f617f22c
         language_version: python3.8
         args:
           - "--namespace-packages"
