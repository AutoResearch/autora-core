--- conflicted
+++ resolved
@@ -4,138 +4,7 @@
 
 _logger = logging.getLogger(__name__)
 
-<<<<<<< HEAD
 _logger.warning(
     "`autora.workflow.state.param` will be removed in a future release. "
     "Use `autora.state.param` instead."
-)
-=======
-
-def _get_state_dependent_properties(state: SupportsControllerState):
-    """
-    Examples:
-        Even with an empty data object, we can initialize the dictionary,
-        >>> from autora.workflow.state import Snapshot
-        >>> state_dependent_properties = _get_state_dependent_properties(Snapshot())
-
-        ... but it will raise an exception if a value isn't yet available when we try to use it
-        >>> state_dependent_properties["%models[-1]%"] # doctest: +ELLIPSIS
-        Traceback (most recent call last):
-        ...
-        IndexError: list index out of range
-
-        Nevertheless, we can iterate through its keys no problem:
-        >>> [key for key in state_dependent_properties.keys()] # doctest: +NORMALIZE_WHITESPACE
-        ['%observations.ivs[-1]%', '%observations.dvs[-1]%', '%observations.ivs%',
-         '%observations.dvs%', '%experiment_data.conditions[-1]%',
-         '%experiment_data.observations[-1]%', '%experiment_data.conditions%',
-         '%experiment_data.observations%', '%models[-1]%', '%models%']
-
-    """
-
-    n_ivs = len(state.variables.independent_variables)
-    n_dvs = len(state.variables.dependent_variables)
-    state_dependent_property_dict = LazyDict(
-        {
-            "%observations.ivs[-1]%": deprecate(
-                lambda: np.array(state.observations[-1])[:, 0:n_ivs],
-                "%observations.ivs[-1]% is deprecated, "
-                "use %experiment_data.conditions[-1]% instead.",
-            ),
-            "%observations.dvs[-1]%": deprecate(
-                lambda: np.array(state.observations[-1])[:, n_ivs:],
-                "%observations.dvs[-1]% is deprecated, "
-                "use %experiment_data.observations[-1]% instead.",
-            ),
-            "%observations.ivs%": deprecate(
-                lambda: np.row_stack(
-                    [np.empty([0, n_ivs + n_dvs])] + list(state.observations)
-                )[:, 0:n_ivs],
-                "%observations.ivs% is deprecated, use %experiment_data.conditions% instead.",
-            ),
-            "%observations.dvs%": deprecate(
-                lambda: np.row_stack(state.observations)[:, n_ivs:],
-                "%observations.dvs% is deprecated, "
-                "use %experiment_data.observations% instead",
-            ),
-            "%experiment_data.conditions[-1]%": lambda: np.array(
-                state.observations[-1]
-            )[:, 0:n_ivs],
-            "%experiment_data.observations[-1]%": lambda: np.array(
-                state.observations[-1]
-            )[:, n_ivs:],
-            "%experiment_data.conditions%": lambda: np.row_stack(
-                [np.empty([0, n_ivs + n_dvs])] + list(state.observations)
-            )[:, 0:n_ivs],
-            "%experiment_data.observations%": lambda: np.row_stack(state.observations)[
-                :, n_ivs:
-            ],
-            "%models[-1]%": lambda: state.models[-1],
-            "%models%": lambda: state.models,
-        }
-    )
-    return state_dependent_property_dict
-
-
-def _resolve_properties(params: Dict, state_dependent_properties: Mapping):
-    """
-    Resolve state-dependent properties inside a nested dictionary.
-
-    In this context, a state-dependent-property is a string which is meant to be replaced by its
-    updated, current value before the dictionary is used. A state-dependent property might be
-    something like "the last theorist available" or "all the experimental results until now".
-
-    Args:
-        params: a (nested) dictionary of keys and values, where some values might be
-            "cycle property names"
-        state_dependent_properties: a dictionary of "property names" and their "real values"
-
-    Returns: a (nested) dictionary where "property names" are replaced by the "real values"
-
-    Examples:
-
-        >>> params_0 = {"key": "%foo%"}
-        >>> cycle_properties_0 = {"%foo%": 180}
-        >>> _resolve_properties(params_0,cycle_properties_0)
-        {'key': 180}
-
-        >>> params_1 = {"key": "%bar%", "nested_dict": {"inner_key": "%foobar%"}}
-        >>> cycle_properties_1 = {"%bar%": 1, "%foobar%": 2}
-        >>> _resolve_properties(params_1,cycle_properties_1)
-        {'key': 1, 'nested_dict': {'inner_key': 2}}
-
-        >>> params_2 = {"key": "baz"}
-        >>> _resolve_properties(params_2,cycle_properties_1)
-        {'key': 'baz'}
-
-    """
-    params_ = copy.copy(params)
-    for key, value in params_.items():
-        if isinstance(value, dict):
-            params_[key] = _resolve_properties(value, state_dependent_properties)
-        elif isinstance(value, str) and (
-            value in state_dependent_properties
-        ):  # value is a key in the cycle_properties dictionary
-            params_[key] = state_dependent_properties[value]
-        else:
-            _logger.debug(f"leaving {params=} unchanged")
-
-    return params_
-
-
-def resolve_state_params(params: Dict, state: SupportsControllerState) -> Dict:
-    """
-    Returns the `params` attribute of the input, with `cycle properties` resolved.
-
-    Examples:
-        >>> from autora.workflow.state import History
-        >>> params = {"experimentalist": {"source": "%models[-1]%"}}
-        >>> s = History(models=["the first model", "the second model"])
-        >>> resolve_state_params(params, s)
-        {'experimentalist': {'source': 'the second model'}}
-
-    """
-    state_dependent_properties = _get_state_dependent_properties(state)
-    resolved_params = _resolve_properties(params, state_dependent_properties)
-    return resolved_params
->>>>>>> 790598ad
+)