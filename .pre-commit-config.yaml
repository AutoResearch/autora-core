repos:
<<<<<<< HEAD
  - repo: https://github.com/ambv/black
    rev: 23.7.0
    hooks:
      - id: black
=======
>>>>>>> 47d350d9
  - repo: https://github.com/pycqa/isort
    rev: 5.12.0
    hooks:
      - id: isort
<<<<<<< HEAD
        args:
        - "--filter-files"
        - "--project=autora"
=======
  - repo: https://github.com/ambv/black
    rev: 23.3.0
    hooks:
      - id: black
>>>>>>> 47d350d9
  - repo: https://github.com/pycqa/flake8
    rev: 6.1.0
    hooks:
      - id: flake8
        args:
        - "--max-line-length=100"
        - "--per-file-ignores=__init__.py:F401"
  - repo: https://github.com/pre-commit/mirrors-mypy
<<<<<<< HEAD
    rev: "v1.5.1"
    hooks:
      - id: mypy
        additional_dependencies: [types-requests,scipy,pytest]
        language_version: python3.8
        args:
          - "--namespace-packages"
          - "--explicit-package-bases"
=======
    rev: "v1.2.0"
    hooks:
      - id: mypy
        additional_dependencies: [types-requests,types-PyYAML]
        language_version: python3.8
        exclude: ^examples/
>>>>>>> 47d350d9
  - repo: https://github.com/srstevenson/nb-clean
    rev: 2.4.0
    hooks:
      - id: nb-clean
        args:
          - --preserve-cell-outputs
<<<<<<< HEAD
=======
          - --remove-empty-cells
>>>>>>> 47d350d9
default_language_version:
  python: python3<|MERGE_RESOLUTION|>--- conflicted
+++ resolved
@@ -1,59 +1,37 @@
 repos:
-<<<<<<< HEAD
   - repo: https://github.com/ambv/black
     rev: 23.7.0
     hooks:
       - id: black
-=======
->>>>>>> 47d350d9
   - repo: https://github.com/pycqa/isort
     rev: 5.12.0
     hooks:
       - id: isort
-<<<<<<< HEAD
         args:
         - "--filter-files"
         - "--project=autora"
-=======
-  - repo: https://github.com/ambv/black
-    rev: 23.3.0
-    hooks:
-      - id: black
->>>>>>> 47d350d9
   - repo: https://github.com/pycqa/flake8
     rev: 6.1.0
     hooks:
       - id: flake8
         args:
         - "--max-line-length=100"
+        - "--extend-ignore=E203"
         - "--per-file-ignores=__init__.py:F401"
   - repo: https://github.com/pre-commit/mirrors-mypy
-<<<<<<< HEAD
     rev: "v1.5.1"
     hooks:
       - id: mypy
-        additional_dependencies: [types-requests,scipy,pytest]
+        additional_dependencies: [types-requests,scipy,pytest,types-PyYAML]
         language_version: python3.8
         args:
           - "--namespace-packages"
           - "--explicit-package-bases"
-=======
-    rev: "v1.2.0"
-    hooks:
-      - id: mypy
-        additional_dependencies: [types-requests,types-PyYAML]
-        language_version: python3.8
-        exclude: ^examples/
->>>>>>> 47d350d9
   - repo: https://github.com/srstevenson/nb-clean
     rev: 2.4.0
     hooks:
       - id: nb-clean
         args:
           - --preserve-cell-outputs
-<<<<<<< HEAD
-=======
-          - --remove-empty-cells
->>>>>>> 47d350d9
 default_language_version:
   python: python3