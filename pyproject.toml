--- conflicted
+++ resolved
@@ -1,10 +1,6 @@
 [tool.poetry]
 name = "autora"
-<<<<<<< HEAD
 version = "1.0.0"
-=======
-version = "1.0.0-alpha.7"
->>>>>>> 36ceb52d
 description = "Autonomous Research Assistant (AutoRA) is a framework for implementing machine learning tools which autonomously and iteratively generate 1) new theories to describe real-world data, and 2) experiments to invalidate those theories and seed a new cycle of theory-making. The experiments will be run online via crowd-sourcing platforms (MTurk, Prolific)."
 authors = [
     "Sebastian Musslick <sebastian_musslick@brown.edu>",
