name: Test with py.test

on:
  pull_request:
  merge_group:
<<<<<<< HEAD
  workflow_call:
  push:
    branches:
      - main
=======
  push:
    branches:
      - main

>>>>>>> 47d350d9

jobs:
  test:
    strategy:
      fail-fast: true
      matrix:
<<<<<<< HEAD
        python-version: ["3.8", "3.9", "3.10", "3.11", "3.12"]
=======
        python-version: ["3.8", "3.9", "3.10", "3.11"]
>>>>>>> 47d350d9
        os: [ubuntu-latest, macos-latest, windows-latest]
    runs-on: ${{ matrix.os }}
    steps:
    - uses: actions/checkout@v3
    - uses: actions/setup-python@v4
      with:
        python-version: ${{ matrix.python-version }}
        cache: "pip"
    - run: pip install ".[test]"
<<<<<<< HEAD
    - run: pytest --doctest-modules --import-mode importlib
=======
    - run: pytest tests/
>>>>>>> 47d350d9
<|MERGE_RESOLUTION|>--- conflicted
+++ resolved
@@ -3,28 +3,17 @@
 on:
   pull_request:
   merge_group:
-<<<<<<< HEAD
   workflow_call:
   push:
     branches:
       - main
-=======
-  push:
-    branches:
-      - main
-
->>>>>>> 47d350d9
 
 jobs:
   test:
     strategy:
       fail-fast: true
       matrix:
-<<<<<<< HEAD
         python-version: ["3.8", "3.9", "3.10", "3.11", "3.12"]
-=======
-        python-version: ["3.8", "3.9", "3.10", "3.11"]
->>>>>>> 47d350d9
         os: [ubuntu-latest, macos-latest, windows-latest]
     runs-on: ${{ matrix.os }}
     steps:
@@ -34,8 +23,4 @@
         python-version: ${{ matrix.python-version }}
         cache: "pip"
     - run: pip install ".[test]"
-<<<<<<< HEAD
-    - run: pytest --doctest-modules --import-mode importlib
-=======
-    - run: pytest tests/
->>>>>>> 47d350d9
+    - run: pytest --doctest-modules --import-mode importlib