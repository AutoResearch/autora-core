import copy
import logging
from dataclasses import dataclass
from itertools import cycle
from typing import Callable, Iterator, Literal, Optional, Sequence, Tuple

import numpy as np
import torch
import torch.nn
import torch.nn.utils
import torch.utils.data
import tqdm
from sklearn.base import BaseEstimator, RegressorMixin
from sklearn.utils.validation import check_array, check_is_fitted, check_X_y

from autora.theorist.darts.architect import Architect
from autora.theorist.darts.dataset import darts_dataset_from_ndarray
from autora.theorist.darts.model_search import DARTSType, Network
from autora.theorist.darts.operations import PRIMITIVES
from autora.theorist.darts.utils import (
    AvgrageMeter,
    format_input_target,
    get_loss_function,
    get_output_format,
    get_output_str,
)
from autora.theorist.darts.visualize import darts_model_plot
from autora.variable import ValueType

_logger = logging.getLogger(__name__)

progress_indicator = tqdm.auto.tqdm

SAMPLING_STRATEGIES = Literal["max", "sample"]
IMPLEMENTED_DARTS_TYPES = Literal["original", "fair"]
IMPLEMENTED_OUTPUT_TYPES = Literal[
    "real",
    "sigmoid",
    "probability",
    "probability_sample",
    "probability_distribution",
]


@dataclass(frozen=True)
class _DARTSResult:
    """A container for passing fitted DARTS results around."""

    network: Network
    model: torch.nn.Module


def _general_darts(
    X: np.ndarray,
    y: np.ndarray,
    network: Optional[Network] = None,
    batch_size: int = 20,
    num_graph_nodes: int = 2,
    output_type: IMPLEMENTED_OUTPUT_TYPES = "real",
    classifier_weight_decay: float = 1e-2,
    darts_type: IMPLEMENTED_DARTS_TYPES = "original",
    init_weights_function: Optional[Callable] = None,
    param_updates_per_epoch: int = 20,
    param_learning_rate_max: float = 2.5e-2,
    param_learning_rate_min: float = 0.01,
    param_momentum: float = 9e-1,
    param_weight_decay: float = 3e-4,
<<<<<<< HEAD
    param_updates_per_epoch: int = 20,
    param_updates_for_sampled_model: int = 100,
    arch_learning_rate_max: float = 3e-3,
=======
>>>>>>> b8ca9332
    arch_updates_per_epoch: int = 20,
    arch_learning_rate_max: float = 3e-3,
    arch_weight_decay: float = 1e-4,
    arch_weight_decay_df: float = 3e-4,
    arch_weight_decay_base: float = 0.0,
    arch_momentum: float = 9e-1,
    fair_darts_loss_weight: int = 1,
    max_epochs: int = 100,
    grad_clip: float = 5,
    primitives: Sequence[str] = PRIMITIVES,
    train_classifier_coefficients: bool = False,
    train_classifier_bias: bool = False,
    execution_monitor: Callable = (lambda *args, **kwargs: None),
    sampling_strategy: SAMPLING_STRATEGIES = "max",
) -> _DARTSResult:
    """
    Function to implement the DARTS optimization, given a fixed architecture and input data.

    Arguments:
        X: Input data.
        y: Target data.
        batch_size: Batch size for the data loader.
        num_graph_nodes: Number of nodes in the desired computation graph.
        output_type: Type of output function to use. This function is applied to transform
        the output of the mixture architecture.
        classifier_weight_decay: Weight decay for the classifier.
        darts_type: Type of DARTS to use ('original' or 'fair').
        init_weights_function: Function to initialize the parameters of each operation.
        param_learning_rate_max: Initial (maximum) learning rate for the operation parameters.
        param_learning_rate_min: Final (minimum) learning rate for the operation parameters.
        param_momentum: Momentum for the operation parameters.
        param_weight_decay: Weight decay for the operation parameters.
        param_updates_per_epoch: Number of updates to perform per epoch.
        for the operation parameters.
        arch_learning_rate_max: Initial (maximum) learning rate for the architecture.
        arch_updates_per_epoch: Number of architecture weight updates to perform per epoch.
        arch_weight_decay: Weight decay for the architecture weights.
        arch_weight_decay_df: An additional weight decay that scales with the number of parameters
        (degrees of freedom) in the operation. The higher this weight decay, the more DARTS will
        prefer simple operations.
        arch_weight_decay_base: A base weight decay that is added to the scaled weight decay.
        arch_momentum: Momentum for the architecture weights.
        fair_darts_loss_weight: Weight of the loss in fair darts which forces architecture weights
        to become either 0 or 1.
        max_epochs: Maximum number of epochs to train for.
        grad_clip: Gradient clipping value for updating the parameters of the operations.
        primitives: List of primitives (operations) to use.
        train_classifier_coefficients: Whether to train the coefficients of the classifier.
        train_classifier_bias: Whether to train the bias of the classifier.
        execution_monitor: Function to monitor the execution of the model.

    Returns:
        A _DARTSResult object containing the fitted model and the network architecture.
    """

    _logger.info("Starting fit initialization")

    data_loader, input_dimensions, output_dimensions = _get_data_loader(
        X=X,
        y=y,
        batch_size=batch_size,
    )

    criterion = get_loss_function(ValueType(output_type))
    output_function = get_output_format(ValueType(output_type))

    if network is None:
        network = Network(
            num_classes=output_dimensions,
            criterion=criterion,
            steps=num_graph_nodes,
            n_input_states=input_dimensions,
            classifier_weight_decay=classifier_weight_decay,
            darts_type=DARTSType(darts_type),
            primitives=primitives,
            train_classifier_coefficients=train_classifier_coefficients,
            train_classifier_bias=train_classifier_bias,
        )

    if init_weights_function is not None:
        network.apply(init_weights_function)

    # Generate the architecture of the model
    architect = Architect(
        network,
        arch_momentum=arch_momentum,
        arch_weight_decay=arch_weight_decay,
        arch_weight_decay_df=arch_weight_decay_df,
        arch_weight_decay_base=arch_weight_decay_base,
        fair_darts_loss_weight=fair_darts_loss_weight,
        arch_learning_rate_max=arch_learning_rate_max,
    )

    _logger.info("Starting fit.")
    network.train()

    for epoch in progress_indicator(range(max_epochs)):

        _logger.debug(f"Running fit, epoch {epoch}")

        data_iterator = _get_data_iterator(data_loader)

        # Do the Architecture update
        for arch_step in range(arch_updates_per_epoch):
            _logger.debug(
                f"Running architecture update, "
                f"epoch: {epoch}, architecture: {arch_step}"
            )

            X_batch, y_batch = _get_next_input_target(
                data_iterator, criterion=criterion
            )

            architect.step(
                input_valid=X_batch,
                target_valid=y_batch,
                network_optimizer=architect.optimizer,
                unrolled=False,
            )

        # Then run the param optimization
        optimize_coefficients(
            network=network,
            criterion=criterion,
            data_loader=data_loader,
            grad_clip=grad_clip,
            param_learning_rate_max=param_learning_rate_max,
            param_learning_rate_min=param_learning_rate_min,
            param_momentum=param_momentum,
            param_update_steps=param_updates_per_epoch,
            param_weight_decay=param_weight_decay,
        )

        execution_monitor(**locals())

    model = _generate_model(
        network_=network,
        output_type=output_type,
        sampling_strategy=sampling_strategy,
        data_loader=data_loader,
        criterion=criterion,
        param_update_steps=param_updates_for_sampled_model,
        param_learning_rate_max=param_learning_rate_max,
        param_learning_rate_min=param_learning_rate_min,
        param_momentum=param_momentum,
        param_weight_decay=param_weight_decay,
        grad_clip=grad_clip,
    )

    results = _DARTSResult(model=model, network=network)

    return results


def optimize_coefficients(
    network,
    criterion,
    data_loader,
    grad_clip,
    param_learning_rate_max,
    param_learning_rate_min,
    param_momentum,
    param_update_steps,
    param_weight_decay,
):
<<<<<<< HEAD
    optimizer = torch.optim.SGD(
        params=network.parameters(),
        lr=param_learning_rate_max,
        momentum=param_momentum,
        weight_decay=param_weight_decay,
    )
    scheduler = torch.optim.lr_scheduler.CosineAnnealingLR(
        optimizer=optimizer,
        T_max=param_update_steps,
        eta_min=param_learning_rate_min,
    )
=======
    """
    Function to optimize the coefficients of a DARTS Network.

    Warning: This modifies the coefficients of the Network in place.

    Arguments:
        network: The DARTS Network to optimize the coefficients of.
        criterion: The loss function to use.
        data_loader: The data loader to use for the optimization.
        grad_clip: Whether to clip the gradients.
        optimizer: The optimizer to use for the optimization.
        param_updates_per_epoch: The number of parameter updates to perform per epoch.
        scheduler: The scheduler to use for the optimization.
    """
>>>>>>> b8ca9332

    data_iterator = _get_data_iterator(data_loader)

    objs = AvgrageMeter()

    if network.count_parameters()[0] == 0:
        return

    for param_step in range(param_update_steps):
        _logger.debug(f"Running parameter update, " f"param: {param_step}")

        lr = scheduler.get_last_lr()[0]
        X_batch, y_batch = _get_next_input_target(data_iterator, criterion=criterion)
        optimizer.zero_grad()

        # compute loss for the model
        logits = network(X_batch)
        loss = criterion(logits, y_batch)

        # update gradients for model
        loss.backward()

        # clips the gradient norm
        torch.nn.utils.clip_grad_norm_(network.parameters(), grad_clip)

        # moves optimizer one step (applies gradients to weights)
        optimizer.step()

        # applies weight decay to classifier weights
        network.apply_weight_decay_to_classifier(lr)

        # moves the annealing scheduler forward to determine new learning rate
        scheduler.step()

        # compute accuracy metrics
        n = X_batch.size(0)
        objs.update(loss.data, n)


def _get_data_loader(
    X: np.ndarray,
    y: np.ndarray,
    batch_size: int,
) -> torch.utils.data.DataLoader:
    """Construct a minimal torch.utils.data.DataLoader for the input data.

    Arguments:
        X: The input data.
        y: The target data.
        batch_size: The batch size to use.

    Returns:
        A torch.utils.data.DataLoader for the input data.
    """

    X_, y_ = check_X_y(X, y, ensure_2d=True, multi_output=True)

    if y_.ndim == 1:
        y_ = y_.reshape((y_.size, 1))

    input_dimensions = X_.shape[1]
    output_dimensions = y_.shape[1]

    experimental_data = darts_dataset_from_ndarray(X_, y_)

    data_loader = torch.utils.data.DataLoader(
        experimental_data,
        batch_size=batch_size,
        shuffle=True,
        pin_memory=True,
        num_workers=0,
    )
    return data_loader, input_dimensions, output_dimensions


def _get_data_iterator(data_loader: torch.utils.data.DataLoader) -> Iterator:
    """Get an iterator for the data loader.

    Arguments:
        data_loader: The data loader to get the iterator for.

    Returns:
        An iterator for the data loader.
    """
    data_iterator = cycle(iter(data_loader))
    return data_iterator


def _get_next_input_target(
    data_iterator: Iterator, criterion: torch.nn.Module
) -> Tuple[torch.Tensor, torch.Tensor]:
    """
    Get the next input and target from the data iterator.
    Args:
        data_iterator: The data iterator to get the next input and target from.
        criterion: The loss function to use.

    Returns:
        The next input and target from the data iterator.

    """
    input_search, target_search = next(data_iterator)

    input_var = torch.autograd.Variable(input_search, requires_grad=False)
    target_var = torch.autograd.Variable(target_search, requires_grad=False)

    input_fmt, target_fmt = format_input_target(
        input_var, target_var, criterion=criterion
    )
    return input_fmt, target_fmt


def _generate_model(
    network_: Network,
    output_type: IMPLEMENTED_OUTPUT_TYPES,
    sampling_strategy: SAMPLING_STRATEGIES,
<<<<<<< HEAD
    data_loader,
    param_update_steps,
    param_learning_rate_max,
    param_learning_rate_min,
    param_momentum,
    param_weight_decay,
    grad_clip,
    **kwargs,
) -> Network:
    criterion = get_loss_function(ValueType(output_type))
    output_function = get_output_format(ValueType(output_type))
=======
    network: Network,
    coefficient_optimizer: Callable[[Network], None],
    output_function: torch.nn.Module,
) -> Callable:
    """
    Generate a model architecture from mixed DARTS model.

    Arguments:
        sampling_strategy: The sampling strategy used to pick the operations
        based on the trained architecture weights (e.g. "max", "sample").
        network: The mixed DARTS model.
        coefficient_optimizer: The function to optimize the coefficients of the trained model
        output_function: The output function that is applied to the output of the sampeld model.

    Returns:
        A model architecture that is a combination of the trained model and the output function.
    """
>>>>>>> b8ca9332

    # Set edges in the network with the highest weights to 1, others to 0
    model_without_output_function = copy.deepcopy(network_)

    if sampling_strategy == "max":
        new_weights = model_without_output_function.max_alphas_normal()
    elif sampling_strategy == "sample":
        new_weights = model_without_output_function.sample_alphas_normal()

    model_without_output_function.fix_architecture(True, new_weights=new_weights)

    # Re-optimize the parameters

    optimize_coefficients(
        model_without_output_function,
        criterion=criterion,
        data_loader=data_loader,
        grad_clip=grad_clip,
        param_learning_rate_max=param_learning_rate_max,
        param_learning_rate_min=param_learning_rate_min,
        param_momentum=param_momentum,
        param_update_steps=param_update_steps,
        param_weight_decay=param_weight_decay,
    )

    # Include the output function
    model = torch.nn.Sequential(model_without_output_function, output_function)

    return model


class DARTSRegressor(BaseEstimator, RegressorMixin):
    """
    Differentiable ARchiTecture Search Regressor.

    DARTS finds a composition of functions and coefficients to minimize a loss function suitable for
    the dependent variable.

    This class is intended to be compatible with the
    [Scikit-Learn Estimator API](https://scikit-learn.org/stable/developers/develop.html).

    Examples:

        >>> import numpy as np
        >>> num_samples = 1000
        >>> X = np.linspace(start=0, stop=1, num=num_samples).reshape(-1, 1)
        >>> y = 15. * np.ones(num_samples)
        >>> estimator = DARTSRegressor(num_graph_nodes=1)
        >>> estimator = estimator.fit(X, y)
        >>> estimator.predict([[0.5]])
        array([[15.051043]], dtype=float32)


    Attributes:
        network_: represents the optimized network for the architecture search, without the
            output function
        model_: represents the best-fit model including the output function
            after sampling of the network to pick a single computation graph.
            By default, this is the computation graph with the maximum weights,
            but can be set to a graph based on a sample on the edge weights
            by running the `resample_model(sample_strategy="sample")` method.
            It can be reset by running the `resample_model(sample_strategy="max")` method.



    """

    def __init__(
        self,
        batch_size: int = 64,
        num_graph_nodes: int = 2,
        output_type: IMPLEMENTED_OUTPUT_TYPES = "real",
        classifier_weight_decay: float = 1e-2,
        darts_type: IMPLEMENTED_DARTS_TYPES = "original",
        init_weights_function: Optional[Callable] = None,
        param_updates_per_epoch: int = 10,
        param_learning_rate_max: float = 2.5e-2,
        param_learning_rate_min: float = 0.01,
        param_momentum: float = 9e-1,
        param_weight_decay: float = 3e-4,
<<<<<<< HEAD
        param_updates_per_epoch: int = 10,
        param_updates_for_sampled_model: int = 100,
=======
>>>>>>> b8ca9332
        arch_updates_per_epoch: int = 1,
        arch_learning_rate_max: float = 3e-3,
        arch_weight_decay: float = 1e-4,
        arch_weight_decay_df: float = 3e-4,
        arch_weight_decay_base: float = 0.0,
        arch_momentum: float = 9e-1,
        fair_darts_loss_weight: int = 1,
        max_epochs: int = 10,
        grad_clip: float = 5,
        primitives: Sequence[str] = PRIMITIVES,
        train_classifier_coefficients: bool = False,
        train_classifier_bias: bool = False,
        execution_monitor: Callable = (lambda *args, **kwargs: None),
        sampling_strategy: SAMPLING_STRATEGIES = "max",
    ) -> None:
        """
        Initializes the DARTSRegressor.

        Arguments:
            batch_size: Batch size for the data loader.
            num_graph_nodes: Number of nodes in the desired computation graph.
            output_type: Type of output function to use. This function is applied to transform
                the output of the mixture architecture.
            classifier_weight_decay: Weight decay for the classifier.
            darts_type: Type of DARTS to use ('original' or 'fair').
            init_weights_function: Function to initialize the parameters of each operation.
            param_updates_per_epoch: Number of updates to perform per epoch.
                for the operation parameters.
            param_learning_rate_max: Initial (maximum) learning rate for the operation parameters.
            param_learning_rate_min: Final (minimum) learning rate for the operation parameters.
            param_momentum: Momentum for the operation parameters.
            param_weight_decay: Weight decay for the operation parameters.
            arch_updates_per_epoch: Number of architecture weight updates to perform per epoch.
            arch_learning_rate_max: Initial (maximum) learning rate for the architecture.
            arch_weight_decay: Weight decay for the architecture weights.
            arch_weight_decay_df: An additional weight decay that scales with the number of
                parameters (degrees of freedom) in the operation. The higher this weight decay,
                the more DARTS will prefer simple operations.
            arch_weight_decay_base: A base weight decay that is added to the scaled weight decay.
                arch_momentum: Momentum for the architecture weights.
            fair_darts_loss_weight: Weight of the loss in fair darts which forces architecture
                weights to become either 0 or 1.
            max_epochs: Maximum number of epochs to train for.
            grad_clip: Gradient clipping value for updating the parameters of the operations.
            primitives: List of primitives (operations) to use.
            train_classifier_coefficients: Whether to train the coefficients of the classifier.
            train_classifier_bias: Whether to train the bias of the classifier.
            execution_monitor: Function to monitor the execution of the model.
            primitives: list of primitive operations used in the DARTS network,
                e.g., 'add', 'subtract', 'none'. For details, see
                [`autora.theorist.darts.operations`][autora.theorist.darts.operations]
        """

        self.batch_size = batch_size

        self.num_graph_nodes = num_graph_nodes
        self.classifier_weight_decay = classifier_weight_decay
        self.darts_type = darts_type
        self.init_weights_function = init_weights_function

        self.param_updates_per_epoch = param_updates_per_epoch
        self.param_updates_for_sampled_model = param_updates_for_sampled_model

        self.param_learning_rate_max = param_learning_rate_max
        self.param_learning_rate_min = param_learning_rate_min
        self.param_momentum = param_momentum
        self.arch_momentum = arch_momentum
        self.param_weight_decay = param_weight_decay

        self.arch_updates_per_epoch = arch_updates_per_epoch
        self.arch_weight_decay = arch_weight_decay
        self.arch_weight_decay_df = arch_weight_decay_df
        self.arch_weight_decay_base = arch_weight_decay_base
        self.arch_learning_rate_max = arch_learning_rate_max
        self.fair_darts_loss_weight = fair_darts_loss_weight

        self.max_epochs = max_epochs
        self.grad_clip = grad_clip

        self.primitives = primitives

        self.output_type = output_type
        self.darts_type = darts_type

        self.X_: Optional[np.ndarray] = None
        self.y_: Optional[np.ndarray] = None
        self.network_: Optional[Network] = None
        self.model_: Optional[Network] = None

        self.train_classifier_coefficients = train_classifier_coefficients
        self.train_classifier_bias = train_classifier_bias

        self.execution_monitor = execution_monitor

        self.sampling_strategy = sampling_strategy

    def fit(self, X: np.ndarray, y: np.ndarray):
        """
        Runs the optimization for a given set of `X`s and `y`s.

        Arguments:
            X: independent variables in an n-dimensional array
            y: dependent variables in an n-dimensional array

        Returns:
            self (DARTSRegressor): the fitted estimator
        """

        if self.output_type == "class":
            raise NotImplementedError(
                "Classification not implemented for DARTSRegressor."
            )

        params = self.get_params()

        fit_results = _general_darts(X=X, y=y, network=self.network_, **params)
        self.X_ = X
        self.y_ = y
        self.network_ = fit_results.network
        self.model_ = fit_results.model
        return self

    def predict(self, X: np.ndarray) -> np.ndarray:
        """
        Applies the fitted model to a set of independent variables `X`,
        to give predictions for the dependent variable `y`.

        Arguments:
            X: independent variables in an n-dimensional array

        Returns:
            y: predicted dependent variable values
        """
        X_ = check_array(X)

        # First run the checks using the scikit-learn API, listing the key parameters
        check_is_fitted(self, attributes=["model_"])

        # Since self.model_ is initialized as None, mypy throws an error if we
        # just call self.model_(X) in the predict method, as it could still be none.
        # MyPy doesn't understand that the sklearn check_is_fitted function
        # ensures the self.model_ parameter is initialized and otherwise throws an error,
        # so we check that explicitly here and pass the model which can't be None.
        assert self.model_ is not None

        y_ = self.model_(torch.as_tensor(X_).float())
        y = y_.detach().numpy()

        return y

    def visualize_model(
        self,
        input_labels: Optional[Sequence[str]] = None,
    ):
        """
        Visualizes the model architecture as a graph.

        Arguments:
            input_labels: labels for the input nodes

        """

        check_is_fitted(self, attributes=["model_"])
        assert self.model_ is not None
        fitted_sampled_network = self.model_[0]

        genotype = Network.genotype(fitted_sampled_network).normal
        (
            _,
            _,
            param_list,
        ) = fitted_sampled_network.count_parameters()

        if input_labels is not None:
            input_labels_ = tuple(input_labels)
        else:
            input_labels_ = self._get_input_labels()

        assert self.y_ is not None
        out_dim = 1 if self.y_.ndim == 1 else self.y_.shape[1]

        out_func = get_output_str(ValueType(self.output_type))

        # call to plot function
        graph = darts_model_plot(
            genotype=genotype,
            input_labels=input_labels_,
            param_list=param_list,
            full_label=True,
            out_dim=out_dim,
            out_fnc=out_func,
        )

        return graph

    def _get_input_labels(self):
        """
        Returns the input labels for the model.

        Returns:
            input_labels: labels for the input nodes

        """
        return self._get_labels(self.X_, "x")

    def _get_output_labels(self):
        """
        Returns the output labels for the model.

        Returns:
            output_labels: labels for the output nodes

        """
        return self._get_labels(self.y_, "y")

    def _get_labels(
        self, data: Optional[np.ndarray], default_label: str
    ) -> Sequence[str]:
        """
        Returns the labels for the model.

        Arguments:
            data: data to get labels for
            default_label: default label to use if no labels are provided

        Returns:
            labels: labels for the model

        """
        assert data is not None

        if hasattr(data, "columns"):
            labels_ = tuple(data.columns)

        else:
            dim = 1 if data.ndim == 1 else data.shape[1]
            labels_ = tuple(f"{default_label}{i}" for i in range(dim))
        return labels_

    def model_repr(
        self,
        input_labels: Optional[Sequence[str]] = None,
        output_labels: Optional[Sequence[str]] = None,
        output_function_label: str = "",
        decimals_to_display: int = 2,
        output_format: Literal["latex", "console"] = "console",
    ) -> str:
        """
        Prints the equations of the model architecture.

        Args:
            input_labels: which names to use for the independent variables (X)
            output_labels: which names to use for the dependent variables (y)
            output_function_label: name to use for the output transformation
            decimals_to_display: amount of rounding for the coefficient values
            output_format: whether the output should be formatted for
                the command line (`console`) or as equations in a latex file (`latex`)

        Returns:
            The equations of the model architecture

        """
        assert self.model_ is not None
        fitted_sampled_network: Network = self.model_[0]

        if input_labels is None:
            input_labels_ = self._get_input_labels()
        else:
            input_labels_ = input_labels

        if output_labels is None:
            output_labels_ = self._get_output_labels()
        else:
            output_labels_ = output_labels

        edge_list = fitted_sampled_network.architecture_to_str_list(
            input_labels=input_labels_,
            output_labels=output_labels_,
            output_function_label=output_function_label,
            decimals_to_display=decimals_to_display,
            output_format=output_format,
        )

        model_repr_ = "\n".join(["Model:"] + edge_list)
        return model_repr_<|MERGE_RESOLUTION|>--- conflicted
+++ resolved
@@ -61,18 +61,13 @@
     darts_type: IMPLEMENTED_DARTS_TYPES = "original",
     init_weights_function: Optional[Callable] = None,
     param_updates_per_epoch: int = 20,
+    param_updates_for_sampled_model: int = 100,
     param_learning_rate_max: float = 2.5e-2,
     param_learning_rate_min: float = 0.01,
     param_momentum: float = 9e-1,
     param_weight_decay: float = 3e-4,
-<<<<<<< HEAD
-    param_updates_per_epoch: int = 20,
-    param_updates_for_sampled_model: int = 100,
     arch_learning_rate_max: float = 3e-3,
-=======
->>>>>>> b8ca9332
     arch_updates_per_epoch: int = 20,
-    arch_learning_rate_max: float = 3e-3,
     arch_weight_decay: float = 1e-4,
     arch_weight_decay_df: float = 3e-4,
     arch_weight_decay_base: float = 0.0,
@@ -211,7 +206,6 @@
         output_type=output_type,
         sampling_strategy=sampling_strategy,
         data_loader=data_loader,
-        criterion=criterion,
         param_update_steps=param_updates_for_sampled_model,
         param_learning_rate_max=param_learning_rate_max,
         param_learning_rate_min=param_learning_rate_min,
@@ -236,7 +230,20 @@
     param_update_steps,
     param_weight_decay,
 ):
-<<<<<<< HEAD
+    """
+    Function to optimize the coefficients of a DARTS Network.
+
+    Warning: This modifies the coefficients of the Network in place.
+
+    Arguments:
+        network: The DARTS Network to optimize the coefficients of.
+        criterion: The loss function to use.
+        data_loader: The data loader to use for the optimization.
+        grad_clip: Whether to clip the gradients.
+        optimizer: The optimizer to use for the optimization.
+        param_updates_per_epoch: The number of parameter updates to perform per epoch.
+        scheduler: The scheduler to use for the optimization.
+    """
     optimizer = torch.optim.SGD(
         params=network.parameters(),
         lr=param_learning_rate_max,
@@ -248,22 +255,6 @@
         T_max=param_update_steps,
         eta_min=param_learning_rate_min,
     )
-=======
-    """
-    Function to optimize the coefficients of a DARTS Network.
-
-    Warning: This modifies the coefficients of the Network in place.
-
-    Arguments:
-        network: The DARTS Network to optimize the coefficients of.
-        criterion: The loss function to use.
-        data_loader: The data loader to use for the optimization.
-        grad_clip: Whether to clip the gradients.
-        optimizer: The optimizer to use for the optimization.
-        param_updates_per_epoch: The number of parameter updates to perform per epoch.
-        scheduler: The scheduler to use for the optimization.
-    """
->>>>>>> b8ca9332
 
     data_iterator = _get_data_iterator(data_loader)
 
@@ -380,7 +371,6 @@
     network_: Network,
     output_type: IMPLEMENTED_OUTPUT_TYPES,
     sampling_strategy: SAMPLING_STRATEGIES,
-<<<<<<< HEAD
     data_loader,
     param_update_steps,
     param_learning_rate_max,
@@ -388,15 +378,7 @@
     param_momentum,
     param_weight_decay,
     grad_clip,
-    **kwargs,
 ) -> Network:
-    criterion = get_loss_function(ValueType(output_type))
-    output_function = get_output_format(ValueType(output_type))
-=======
-    network: Network,
-    coefficient_optimizer: Callable[[Network], None],
-    output_function: torch.nn.Module,
-) -> Callable:
     """
     Generate a model architecture from mixed DARTS model.
 
@@ -405,12 +387,13 @@
         based on the trained architecture weights (e.g. "max", "sample").
         network: The mixed DARTS model.
         coefficient_optimizer: The function to optimize the coefficients of the trained model
-        output_function: The output function that is applied to the output of the sampeld model.
+        output_type: The output value type that is used for the output of the sampled model.
 
     Returns:
         A model architecture that is a combination of the trained model and the output function.
     """
->>>>>>> b8ca9332
+    criterion = get_loss_function(ValueType(output_type))
+    output_function = get_output_format(ValueType(output_type))
 
     # Set edges in the network with the highest weights to 1, others to 0
     model_without_output_function = copy.deepcopy(network_)
@@ -487,15 +470,11 @@
         darts_type: IMPLEMENTED_DARTS_TYPES = "original",
         init_weights_function: Optional[Callable] = None,
         param_updates_per_epoch: int = 10,
+        param_updates_for_sampled_model: int = 100,
         param_learning_rate_max: float = 2.5e-2,
         param_learning_rate_min: float = 0.01,
         param_momentum: float = 9e-1,
         param_weight_decay: float = 3e-4,
-<<<<<<< HEAD
-        param_updates_per_epoch: int = 10,
-        param_updates_for_sampled_model: int = 100,
-=======
->>>>>>> b8ca9332
         arch_updates_per_epoch: int = 1,
         arch_learning_rate_max: float = 3e-3,
         arch_weight_decay: float = 1e-4,
